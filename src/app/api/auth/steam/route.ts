--- conflicted
+++ resolved
@@ -1,577 +1,3 @@
-<<<<<<< HEAD
-import { NextRequest, NextResponse } from 'next/server';
-import { createClient } from '@supabase/supabase-js';
-
-const STEAM_OPENID_URL = 'https://steamcommunity.com/openid/login';
-const STEAM_API_KEY = process.env.STEAM_API_KEY;
-// Use localhost for development, production URL for production
-const BASE_URL = process.env.NODE_ENV === 'production' 
-  ? (process.env.NEXTAUTH_URL || 'https://www.equipgg.net')
-  : 'http://localhost:3001';
-
-// Create Supabase clients
-const SUPABASE_URL = process.env.NEXT_PUBLIC_SUPABASE_URL || "";
-const SUPABASE_ANON = process.env.NEXT_PUBLIC_SUPABASE_ANON_KEY || "";
-const SUPABASE_SERVICE = process.env.SUPABASE_SERVICE_ROLE_KEY || "";
-
-// Use service role for user creation, anon for regular operations
-const supabaseAdmin = SUPABASE_SERVICE 
-  ? createClient(SUPABASE_URL, SUPABASE_SERVICE)
-  : createClient(SUPABASE_URL, SUPABASE_ANON);
-  
-const supabase = createClient(SUPABASE_URL, SUPABASE_ANON);
-
-// Steam OpenID parameters
-export function buildSteamAuthUrl(returnUrl: string) {
-  const params = new URLSearchParams({
-    'openid.ns': 'http://specs.openid.net/auth/2.0',
-    'openid.mode': 'checkid_setup',
-    'openid.return_to': returnUrl,
-    'openid.realm': BASE_URL,
-    'openid.identity': 'http://specs.openid.net/auth/2.0/identifier_select',
-    'openid.claimed_id': 'http://specs.openid.net/auth/2.0/identifier_select'
-  });
-  
-  return `${STEAM_OPENID_URL}?${params.toString()}`;
-}
-
-// Verify Steam OpenID response
-export async function verifySteamResponse(params: URLSearchParams): Promise<string | null> {
-  try {
-    // Change mode to check_authentication
-    const verifyParams = new URLSearchParams(params);
-    verifyParams.set('openid.mode', 'check_authentication');
-    
-    const response = await fetch(STEAM_OPENID_URL, {
-      method: 'POST',
-      headers: {
-        'Content-Type': 'application/x-www-form-urlencoded'
-      },
-      body: verifyParams.toString()
-    });
-    
-    const result = await response.text();
-    
-    if (result.includes('is_valid:true')) {
-      // Extract Steam ID from claimed_id
-      const claimedId = params.get('openid.claimed_id');
-      if (claimedId) {
-        const steamId = claimedId.replace('https://steamcommunity.com/openid/id/', '');
-        return steamId;
-      }
-    }
-    
-    return null;
-  } catch (error) {
-    console.error('Steam verification error:', error);
-    return null;
-  }
-}
-
-// Get Steam user info
-export async function getSteamUserInfo(steamId: string) {
-  if (!STEAM_API_KEY) {
-    console.warn('Steam API key not configured, using fallback profile data');
-    return {
-      steamId: steamId,
-      username: `Player_${steamId.slice(-4)}`,
-      avatar: 'https://avatars.steamstatic.com/fef49e7fa7e1997310d705b2a6158ff8dc1cdfeb.jpg',
-      profileUrl: `https://steamcommunity.com/profiles/${steamId}`
-    };
-  }
-  try {
-    const response = await fetch(
-      `https://api.steampowered.com/ISteamUser/GetPlayerSummaries/v0002/?key=${STEAM_API_KEY}&steamids=${steamId}`
-    );
-    const data = await response.json();
-    if (data.response?.players?.length > 0) {
-      const player = data.response.players[0];
-      return {
-        steamId: player.steamid,
-        username: player.personaname,
-        avatar: player.avatarfull || player.avatarmedium || player.avatar,
-        profileUrl: player.profileurl
-      };
-    }
-    return null;
-  } catch (error) {
-    console.error('Steam API error:', error);
-    return null;
-  }
-}
-
-// Handle GET request - initiate Steam auth
-export async function GET(request: NextRequest) {
-  const { searchParams } = new URL(request.url);
-  
-  console.log('=== STEAM AUTH ENDPOINT HIT ===');
-  console.log('URL:', request.url);
-  console.log('Has openid.mode:', searchParams.has('openid.mode'));
-  console.log('openid.mode value:', searchParams.get('openid.mode'));
-  
-  // If this is a callback from Steam
-  if (searchParams.has('openid.mode')) {
-    console.log('=== STEAM CALLBACK RECEIVED ===');
-    try {
-      const steamId = await verifySteamResponse(searchParams);
-      if (!steamId) {
-        console.error('Steam verification failed');
-        return NextResponse.redirect(`${BASE_URL}/sign-in?error=steam_verification_failed`);
-      }
-      
-      console.log('Steam verification successful, Steam ID:', steamId);
-      
-      // Get Steam user info
-      const steamUser = await getSteamUserInfo(steamId);
-      if (!steamUser) {
-        console.error('Failed to get Steam user info');
-        return NextResponse.redirect(`${BASE_URL}/sign-in?error=steam_api_failed`);
-      }
-      
-      console.log('Steam user info retrieved:', steamUser);
-      // Use simple database-only approach (no admin APIs)
-      const email = `${steamUser.steamId}@steam.local`;
-      let userId: string | null = null;
-      let isVerification = false; // Track if this is linking an existing account
-      
-      console.log('Looking up Steam user by Steam ID:', steamUser.steamId);
-      
-      // First, check if this Steam ID is already linked to any account
-      const { data: existingSteamUsers, error: steamLookupError } = await supabase
-        .from('users')
-        .select('id, email, steam_id')
-        .eq('steam_id', steamUser.steamId)
-        .limit(1);
-        
-      if (steamLookupError) {
-        console.error('Failed to lookup Steam user:', steamLookupError);
-        return NextResponse.redirect(`${BASE_URL}/sign-in?error=steam_lookup_failed`);
-      }
-      
-      if (existingSteamUsers && existingSteamUsers.length > 0) {
-        // Steam ID already linked to an account
-        userId = existingSteamUsers[0].id;
-        console.log('Found existing Steam-linked user:', userId);
-        
-        // Update user profile
-        await supabase.from('users').update({
-          username: steamUser.username,
-          displayname: steamUser.username,
-          avatar_url: steamUser.avatar,
-          last_login_at: new Date().toISOString() // Use correct column name
-        }).eq('id', userId);
-      } else {
-        // Check if user exists by email (legacy users or partial records)
-        const { data: existingEmailUsers, error: emailLookupError } = await supabase
-          .from('users')
-          .select('id, email, steam_id, username, displayname')
-          .eq('email', email)
-          .limit(1);
-          
-        if (emailLookupError) {
-          console.error('Failed to lookup user by email:', emailLookupError);
-          return NextResponse.redirect(`${BASE_URL}/sign-in?error=email_lookup_failed`);
-        }
-        
-        if (existingEmailUsers && existingEmailUsers.length > 0) {
-          // Found existing user by email - update with Steam info
-          userId = existingEmailUsers[0].id;
-          console.log('Found existing user by email, linking Steam:', userId);
-          
-          const { error: linkError } = await supabase
-            .from('users')
-            .update({
-              steam_id: steamUser.steamId,
-              steam_verified: true,
-              username: steamUser.username, // Update username from displayname
-              displayname: steamUser.username,
-              avatar_url: steamUser.avatar,
-              account_status: 'active', // Use correct column name
-              last_login_at: new Date().toISOString() // Use correct column name
-            })
-            .eq('id', userId);
-            
-          if (linkError) {
-            console.error('Failed to link Steam to existing user:', linkError);
-            return NextResponse.redirect(`${BASE_URL}/sign-in?error=steam_link_failed`);
-          }
-          
-          console.log('Successfully linked Steam to existing user:', userId);
-        } else {
-          // Check if there's a pending Steam verification request
-          const urlParams = new URL(request.url).searchParams;
-          const verifyUserId = urlParams.get('verify_user');
-          
-          if (verifyUserId) {
-            // This is a Steam verification for an existing email account
-            console.log('Verifying Steam for existing user:', verifyUserId);
-            
-            // First check if this Steam ID is already linked to a different account
-            const { data: conflictingUsers, error: conflictError } = await supabase
-              .from('users')
-              .select('id, email')
-              .eq('steam_id', steamUser.steamId)
-              .neq('id', verifyUserId)
-              .limit(1);
-              
-            if (conflictError) {
-              console.error('Error checking for Steam ID conflicts:', conflictError);
-              return NextResponse.redirect(`${BASE_URL}/dashboard?error=verification_check_failed`);
-            }
-            
-            if (conflictingUsers && conflictingUsers.length > 0) {
-              console.error('Steam ID already linked to another account:', conflictingUsers[0]);
-              return NextResponse.redirect(`${BASE_URL}/dashboard?error=steam_already_linked`);
-            }
-            
-            const { error: verifyError } = await supabase
-              .from('users')
-              .update({
-                steam_id: steamUser.steamId,
-                steam_verified: true,
-                account_status: 'active', // Use correct column name
-                username: steamUser.username, // Update username to Steam username
-                displayname: steamUser.username,
-                avatar_url: steamUser.avatar,
-                last_login_at: new Date().toISOString()
-              })
-              .eq('id', verifyUserId);
-              
-            if (verifyError) {
-              console.error('Failed to verify Steam for user:', verifyError);
-              return NextResponse.redirect(`${BASE_URL}/dashboard?error=steam_verification_failed`);
-            }
-            
-            userId = verifyUserId;
-            isVerification = true;
-            console.log('Successfully verified Steam for user:', userId);
-          } else {
-            // This is a new Steam-only registration
-            console.log('Creating new Steam-only user');
-            
-            // Generate a consistent UUID for Steam users
-            const steamUuid = `steam-${steamUser.steamId}`;
-            
-            // Check if a user with this ID already exists (from previous failed attempts)
-            const { data: existingUser, error: checkError } = await supabase
-              .from('users')
-              .select('id, steam_id')
-              .eq('id', steamUuid)
-              .single();
-              
-            if (checkError && checkError.code !== 'PGRST116') {
-              console.error('Error checking for existing user:', checkError);
-              return NextResponse.redirect(`${BASE_URL}/sign-in?error=user_check_failed`);
-            }
-            
-            if (existingUser) {
-              // User already exists, just update their info and use them
-              console.log('Found existing user with Steam UUID, updating info:', steamUuid);
-              
-              const { error: updateError } = await supabase
-                .from('users')
-                .update({
-                  email: email,
-                  username: steamUser.username,
-                  displayname: steamUser.username,
-                  avatar_url: steamUser.avatar,
-                  steam_id: steamUser.steamId,
-                  steam_verified: true,
-                  account_status: 'active', // Use correct column name
-                  last_login_at: new Date().toISOString()
-                })
-                .eq('id', steamUuid);
-                
-              if (updateError) {
-                console.error('Failed to update existing Steam user:', updateError);
-                return NextResponse.redirect(`${BASE_URL}/sign-in?error=user_update_failed`);
-              }
-              
-              userId = steamUuid;
-              console.log('Successfully updated existing Steam user:', userId);
-            } else {
-              // Create user directly in users table
-              const { data: newUser, error: createError } = await supabase
-                .from('users')
-                .insert({
-                  id: steamUuid,
-                  email: email,
-                  username: steamUser.username,
-                  displayname: steamUser.username,
-                  avatar_url: steamUser.avatar,
-                  role: 'user',
-                  coins: 50, // Use correct column name
-                  xp: 0,
-                  level: 1,
-                  steam_id: steamUser.steamId,
-                  steam_verified: true,
-                  account_status: 'active', // Use correct column name
-                  created_at: new Date().toISOString(),
-                  last_login_at: new Date().toISOString() // Use correct column name
-                })
-                .select('id')
-                .single();
-                
-              if (createError) {
-                console.error('Failed to create Steam user:', createError);
-                return NextResponse.redirect(`${BASE_URL}/sign-in?error=user_create_failed&code=${createError.code}&msg=${encodeURIComponent(createError.message)}`);
-              }
-              
-              if (!newUser) {
-                console.error('User creation returned no data');
-                return NextResponse.redirect(`${BASE_URL}/sign-in?error=user_create_no_data`);
-              }
-              
-              userId = newUser.id;
-              console.log('Successfully created Steam user:', userId);
-            }
-          }
-        }
-      }
-
-      // Redirect to dashboard with appropriate message
-      console.log('Steam auth successful, redirecting to dashboard');
-      
-      // Check for redirect parameter in the original request
-      const urlParams = new URL(request.url).searchParams;
-      const redirectTo = urlParams.get('redirect') || '/dashboard';
-      
-      console.log('Redirect destination:', redirectTo);
-      
-      const redirectUrl = isVerification 
-        ? `${BASE_URL}${redirectTo}?steam_verified=success`
-        : `${BASE_URL}${redirectTo}?steam_auth=success&user_id=${userId}`;
-      
-      console.log('Final redirect URL:', redirectUrl);
-      
-      const response = NextResponse.redirect(redirectUrl);
-      
-      // Get user data for session
-      const { data: userData, error: userDataError } = await supabase
-        .from('users')
-        .select('id, email, role, username, avatar_url, steam_id, steam_verified, displayname')
-        .eq('id', userId)
-        .single();
-
-      if (userDataError) {
-        console.error('Failed to get user data for session:', userDataError);
-        return NextResponse.redirect(`${BASE_URL}/sign-in?error=session_create_failed`);
-      }
-
-      // Create session object matching auth-utils format
-      const sessionData = {
-        user_id: userData.id,
-        email: userData.email,
-        role: userData.role || 'user',
-        provider: 'steam',
-        avatarUrl: userData.avatar_url,
-        steamProfile: {
-          steamId: userData.steam_id,
-          avatar: userData.avatar_url
-        },
-        steamVerified: userData.steam_verified || true,
-        displayName: userData.username || userData.displayname,
-        expires_at: Date.now() + (60 * 60 * 24 * 7 * 1000) // 7 days from now
-      };
-
-      console.log('Creating session data:', sessionData);
-
-      // Log existing cookies before setting new ones
-      const existingCookies = request.cookies;
-      console.log('Existing cookies before setting:', existingCookies.getAll());
-
-      // Clear any existing session cookies first to prevent conflicts
-      response.cookies.set('equipgg_session', '', {
-        httpOnly: true,
-        secure: process.env.NODE_ENV === 'production',
-        sameSite: 'lax',
-        maxAge: 0,
-        path: '/'
-      });
-      
-      response.cookies.set('equipgg_session_client', '', {
-        httpOnly: false,
-        secure: process.env.NODE_ENV === 'production',
-        sameSite: 'lax',
-        maxAge: 0,
-        path: '/'
-      });
-      
-      console.log('Cleared existing session cookies');
-      
-      // Set proper session cookie in JSON format (httpOnly for security)
-      response.cookies.set('equipgg_session', encodeURIComponent(JSON.stringify(sessionData)), {
-        httpOnly: true,
-        secure: process.env.NODE_ENV === 'production',
-        sameSite: 'lax',
-        maxAge: 60 * 60 * 24 * 7, // 7 days
-        path: '/'
-      });
-      
-      // Also set a client-readable session cookie for the AuthProvider
-      console.log('About to set equipgg_session_client cookie');
-      response.cookies.set('equipgg_session_client', encodeURIComponent(JSON.stringify(sessionData)), {
-        httpOnly: false,
-        secure: process.env.NODE_ENV === 'production',
-        sameSite: 'lax',
-        maxAge: 60 * 60 * 24 * 7, // 7 days
-        path: '/'
-      });
-      console.log('equipgg_session_client cookie set successfully');
-      
-      console.log('Session cookies set successfully');
-      
-      // Also set user-friendly cookies for client-side access
-      if (userId) {
-        response.cookies.set('equipgg_user_id', userId, {
-          httpOnly: false,
-          secure: process.env.NODE_ENV === 'production',
-          sameSite: 'lax',
-          maxAge: 60 * 60 * 24 * 7,
-          path: '/'
-        });
-      }
-      
-      response.cookies.set('equipgg_user_email', userData.email, {
-        httpOnly: false,
-        secure: process.env.NODE_ENV === 'production',
-        sameSite: 'lax', 
-        maxAge: 60 * 60 * 24 * 7,
-        path: '/'
-      });
-      
-      console.log('All cookies set, about to return response');
-      console.log('Response will redirect to:', redirectUrl);
-      
-      return response;
-    } catch (error) {
-      console.error('Steam auth callback error:', error);
-      return NextResponse.redirect(`${BASE_URL}/sign-in?error=steam_auth_failed`);
-    }
-  }
-  // Initiate Steam authentication
-  const url = new URL(request.url);
-  const redirectParam = url.searchParams.get('redirect');
-  
-  // Include redirect parameter in the return URL so it's preserved through Steam auth
-  const returnUrl = redirectParam 
-    ? `${BASE_URL}/api/auth/steam?redirect=${encodeURIComponent(redirectParam)}`
-    : `${BASE_URL}/api/auth/steam`;
-    
-  const steamAuthUrl = buildSteamAuthUrl(returnUrl);
-  return NextResponse.redirect(steamAuthUrl);
-}
-
-// Handle POST request - for manual verification if needed
-export async function POST(request: NextRequest) {
-  try {
-    const { steamId } = await request.json();
-    if (!steamId) {
-      return NextResponse.json({ error: 'Steam ID is required' }, { status: 400 });
-    }
-    // Get Steam user info
-    const steamUser = await getSteamUserInfo(steamId);
-    if (!steamUser) {
-      return NextResponse.json({ error: 'Steam user not found' }, { status: 404 });
-    }
-    // Look up or create user in Supabase
-    const email = `${steamUser.steamId}@steam.local`;
-    let userId: string | null = null;
-    const { data: userList, error: listError } = await supabase.auth.admin.listUsers();
-    if (listError) {
-      return NextResponse.json({ error: 'Supabase user list failed' }, { status: 500 });
-    }
-    const found = userList?.users?.find((u: any) => u.email === email);
-    if (found) {
-      userId = found.id;
-      if (userId) {
-        await supabase.auth.admin.updateUserById(userId, {
-          user_metadata: {
-            displayName: steamUser.username,
-            avatar: steamUser.avatar,
-            steamId: steamUser.steamId,
-            steamProfile: steamUser.profileUrl
-          }
-        });
-      }
-    } else {
-      const { data: newUser, error: createError } = await supabase.auth.admin.createUser({
-        email,
-        email_confirm: true,
-        user_metadata: {
-          displayName: steamUser.username,
-          avatar: steamUser.avatar,
-          steamId: steamUser.steamId,
-          steamProfile: steamUser.profileUrl
-        }
-      });
-      if (createError || !newUser || !newUser.user) {
-        return NextResponse.json({ error: 'Failed to create user' }, { status: 500 });
-      }
-      userId = newUser.user.id;
-      await supabase.from('users').upsert({
-        id: userId,
-        email: email,
-        display_name: steamUser.username,
-        avatar_url: steamUser.avatar,
-        role: 'user',
-        steam_id: steamUser.steamId,
-        steam_verified: true
-      }, { onConflict: 'id' });
-    }
-    
-    // Create session and set cookie
-    const response = NextResponse.json({
-      success: true,
-      user: {
-        id: userId,
-        email,
-        displayName: steamUser.username,
-        avatar_url: steamUser.avatar,
-        role: 'user'
-      }
-    });
-
-    // Create session object matching auth-utils format
-    const sessionData = {
-      user_id: userId,
-      email: email,
-      role: 'user',
-      provider: 'steam',
-      avatarUrl: steamUser.avatar,
-      steamProfile: {
-        steamId: steamUser.steamId,
-        avatar: steamUser.avatar
-      },
-      steamVerified: true,
-      displayName: steamUser.username,
-      expires_at: Date.now() + (60 * 60 * 24 * 7 * 1000) // 7 days from now
-    };
-
-    // Set session cookie for middleware authentication in JSON format
-    response.cookies.set('equipgg_session', encodeURIComponent(JSON.stringify(sessionData)), {
-      httpOnly: true,
-      secure: process.env.NODE_ENV === 'production',
-      sameSite: 'lax',
-      maxAge: 60 * 60 * 24 * 7, // 7 days
-      path: '/'
-    });
-
-    // Also set a client-readable session cookie for the AuthProvider
-    response.cookies.set('equipgg_session_client', encodeURIComponent(JSON.stringify(sessionData)), {
-      httpOnly: false,
-      secure: process.env.NODE_ENV === 'production',
-      sameSite: 'lax',
-      maxAge: 60 * 60 * 24 * 7, // 7 days
-      path: '/'
-    });
-
-    return response;
-  } catch (error) {
-    console.error('Steam auth POST error:', error);
-    return NextResponse.json({ error: 'Steam authentication failed' }, { status: 500 });
-  }
-=======
 import { NextRequest, NextResponse } from 'next/server';
 import { createServerSupabaseClient } from '@/lib/supabase';
 
@@ -964,5 +390,4 @@
     console.error('Steam auth POST error:', error);
     return NextResponse.json({ error: 'Steam authentication failed' }, { status: 500 });
   }
->>>>>>> f09f2829
 }